# -*- coding: utf-8 -*-

# This code is part of Qiskit.
#
# (C) Copyright IBM 2019.
#
# This code is licensed under the Apache License, Version 2.0. You may
# obtain a copy of this license in the LICENSE.txt file in the root directory
# of this source tree or at http://www.apache.org/licenses/LICENSE-2.0.
#
# Any modifications or derivative works of this code must retain this
# copyright notice, and modified files need to carry a notice indicating
# that they have been altered from the originals.

<<<<<<< HEAD
# Converts vehicle routing instances into a list of Paulis,
# and provides some related routines (extracting a solution,
# checking its objective function value).
=======
"""
Converts vehicle routing instances into a list of Paulis,
and provides some related routines (extracting a solution,
checking its objective function value).
"""

import warnings
>>>>>>> 1161e90b

import numpy as np
from qiskit.quantum_info import Pauli

from qiskit.aqua.operators import WeightedPauliOperator


def get_vehiclerouting_matrices(instance, n, K):
    """Constructs auxiliary matrices from a vehicle routing instance,
        which represent the encoding into a binary quadratic program.
        This is used in the construction of the qubit ops and computation
        of the solution cost.

    Args:
        instance (numpy.ndarray) : a customers-to-customers distance matrix.
        n (integer) : the number of customers.
        K (integer) : the number of vehicles available.

    Returns:
        Q (numpy.ndarray) : a matrix defining the interactions between variables.
        g (numpy.ndarray) : a matrix defining the contribution from the individual variables.
        c (float) : the constant offset.
        """

    # N = (n - 1) * n
    A = np.max(instance) * 100  # A parameter of cost function

    # Determine the weights w
    instance_vec = instance.reshape(n**2)
    w_list = [instance_vec[x] for x in range(n**2) if instance_vec[x] > 0]
    w = np.zeros(n * (n - 1))
    for ii in range(len(w_list)):
        w[ii] = w_list[ii]

    # Some additional variables
    Id_n = np.eye(n)
    Im_n_1 = np.ones([n - 1, n - 1])
    Iv_n_1 = np.ones(n)
    Iv_n_1[0] = 0
    Iv_n = np.ones(n - 1)
    neg_Iv_n_1 = np.ones(n) - Iv_n_1

    v = np.zeros([n, n * (n - 1)])
    for ii in range(n):
        count = ii - 1
        for jj in range(n * (n - 1)):

            if jj // (n - 1) == ii:
                count = ii

            if jj // (n - 1) != ii and jj % (n - 1) == count:
                v[ii][jj] = 1.

    vn = np.sum(v[1:], axis=0)

    # Q defines the interactions between variables
    Q = A * (np.kron(Id_n, Im_n_1) + np.dot(v.T, v))

    # g defines the contribution from the individual variables
    g = w - 2 * A * (np.kron(Iv_n_1, Iv_n) + vn.T) - \
        2 * A * K * (np.kron(neg_Iv_n_1, Iv_n) + v[0].T)

    # c is the constant offset
    c = 2 * A * (n - 1) + 2 * A * (K**2)

    return (Q, g, c)


def get_vehiclerouting_cost(instance, n, K, x_sol):
    """Computes the cost of a solution to an instance of a vehicle routing problem.

    Args:
        instance (numpy.ndarray) : a customers-to-customers distance matrix.
        n (integer) : the number of customers.
        K (integer) : the number of vehicles available.
        x_sol (numpy.ndarray): a solution, i.e., a path, in its binary representation.

    Returns:
        cost (float): objective function value.
        """
    (Q, g, c) = get_vehiclerouting_matrices(instance, n, K)
    def fun(x): return np.dot(np.around(x), np.dot(Q, np.around(x))) + np.dot(g, np.around(x)) + c
    cost = fun(x_sol)
    return cost


def get_qubit_op(instance, n, K):
    """Converts an instance of a vehicle routing problem into a list of Paulis.

    Args:
        instance (numpy.ndarray) : a customers-to-customers distance matrix.
        n (integer) : the number of customers.
        K (integer) : the number of vehicles available.

    Returns:
        WeightedPauliOperator: operator for the Hamiltonian.
    """

    N = (n - 1) * n
    (Q, g, c) = get_vehiclerouting_matrices(instance, n, K)

    # Defining the new matrices in the Z-basis
    Iv = np.ones(N)
    Qz = (Q / 4)
    gz = (-g / 2 - np.dot(Iv, Q / 4) - np.dot(Q / 4, Iv))
    cz = (c + np.dot(g / 2, Iv) + np.dot(Iv, np.dot(Q / 4, Iv)))

    cz = cz + np.trace(Qz)
    Qz = Qz - np.diag(np.diag(Qz))

    # Getting the Hamiltonian in the form of a list of Pauli terms

    pauli_list = []
    for i in range(N):
        if gz[i] != 0:
            wp = np.zeros(N)
            vp = np.zeros(N)
            vp[i] = 1
            pauli_list.append((gz[i], Pauli(vp, wp)))
    for i in range(N):
        for j in range(i):
            if Qz[i, j] != 0:
                wp = np.zeros(N)
                vp = np.zeros(N)
                vp[i] = 1
                vp[j] = 1
                pauli_list.append((2 * Qz[i, j], Pauli(vp, wp)))

    pauli_list.append((cz, Pauli(np.zeros(N), np.zeros(N))))
    return WeightedPauliOperator(paulis=pauli_list)


def get_vehiclerouting_solution(instance, n, K, result):
    """Tries to obtain a feasible solution (in vector form) of an instance
        of vehicle routing from the results dictionary.

    Args:
        instance (numpy.ndarray) : a customers-to-customers distance matrix.
        n (integer) : the number of customers.
        K (integer) : the number of vehicles available.
        result (dictionary) : a dictionary obtained by QAOA.run or VQE.run containing key 'eigvecs'.

    Returns:
        x_sol (numpy.ndarray): a solution, i.e., a path, in its binary representation.

    #TODO: support statevector simulation, results should be a statevector or counts foramt, not
           a result from algorithm run
    """

    v = result['eigvecs'][0]
    N = (n - 1) * n

    index_value = [x for x in range(len(v)) if v[x] == max(v)][0]
    string_value = "{0:b}".format(index_value)

    while len(string_value) < N:
        string_value = '0' + string_value

    x_sol = list()
    for elements in string_value:
        if elements == '0':
            x_sol.append(0)
        else:
            x_sol.append(1)

    x_sol = np.flip(x_sol, axis=0)

    return x_sol


def get_vehiclerouting_qubitops(instance, n, K):
    warnings.warn("get_vehiclerouting_qubitops function has been changed to get_qubit_op"
                  "the method here will be removed after Aqua 0.7+",
                  DeprecationWarning)
    return get_qubit_op(instance, n, K)<|MERGE_RESOLUTION|>--- conflicted
+++ resolved
@@ -12,11 +12,6 @@
 # copyright notice, and modified files need to carry a notice indicating
 # that they have been altered from the originals.
 
-<<<<<<< HEAD
-# Converts vehicle routing instances into a list of Paulis,
-# and provides some related routines (extracting a solution,
-# checking its objective function value).
-=======
 """
 Converts vehicle routing instances into a list of Paulis,
 and provides some related routines (extracting a solution,
@@ -24,7 +19,6 @@
 """
 
 import warnings
->>>>>>> 1161e90b
 
 import numpy as np
 from qiskit.quantum_info import Pauli
@@ -170,7 +164,7 @@
     Returns:
         x_sol (numpy.ndarray): a solution, i.e., a path, in its binary representation.
 
-    #TODO: support statevector simulation, results should be a statevector or counts foramt, not
+    #TODO: support statevector simulation, results should be a statevector or counts format, not
            a result from algorithm run
     """
 
