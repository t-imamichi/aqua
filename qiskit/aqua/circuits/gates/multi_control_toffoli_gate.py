--- conflicted
+++ resolved
@@ -22,11 +22,7 @@
 from qiskit.circuit import QuantumCircuit, QuantumRegister, Qubit
 
 from qiskit.aqua import AquaError
-<<<<<<< HEAD
-from qiskit.aqua.utils.circuit_utils import is_qubit
 from .relative_phase_toffoli import rccx
-=======
->>>>>>> 0a5e828d
 
 logger = logging.getLogger(__name__)
 
@@ -233,16 +229,10 @@
 
     Args:
         self (QuantumCircuit): The QuantumCircuit object to apply the mct gate on.
-<<<<<<< HEAD
-        q_controls (QuantumRegister | list((QuantumRegister, int))): The list of control qubits
-        q_target ((QuantumRegister, int)): The target qubit
-        q_ancilla (QuantumRegister | list((QuantumRegister, int))): The list of ancillary qubits
-=======
         q_controls (QuantumRegister | list of Qubit): The list of control qubits
         q_target (Qubit): The target qubit
         q_ancilla (QuantumRegister | list of Qubit): The list of ancillary qubits
->>>>>>> 0a5e828d
-        mode (string): The implementation mode to use
+        mode (str): The implementation mode to use
     """
 
     if len(q_controls) == 1:  # cx
