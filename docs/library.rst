.. _aqua-library:

*************************************
Aqua: A Library of Quantum Algorithms
*************************************

Aqua is the only end-to-end, cross-domain quantum software stack that allows for mapping high-level
classical computational software problems all the way down to a quantum machine (a simulator or a
real quantum device).

.. toctree::
   :maxdepth: 2

   Overview <overview>   
   Installation and Setup <installation>
   Configuring and Running an Experiment <execution>
   Contributing to Aqua <extending>
   Algorithms <algorithms>
   Optimizers <optimizers>
   Variational Forms <variational_forms>
   Oracles <oracles>
   Inverse Quantum Fourier Transforms <iqfts>
   Initial States <initial_states>
<<<<<<< HEAD
   Feature Maps <feature_maps>
   Binary-to-multiclass Classifier Extensions <multiclass-extensions>
=======
   Eigs <eigs>
   Reciprocals <reciprocals>
   Feature Extractions <feature_extractions>
>>>>>>> 4e69c164
   Aqua SDK Reference <qiskit_aqua><|MERGE_RESOLUTION|>--- conflicted
+++ resolved
@@ -21,12 +21,9 @@
    Oracles <oracles>
    Inverse Quantum Fourier Transforms <iqfts>
    Initial States <initial_states>
-<<<<<<< HEAD
+   Feature Extractions <feature_extractions>
+   Eigs <eigs>
+   Reciprocals <reciprocals>
    Feature Maps <feature_maps>
    Binary-to-multiclass Classifier Extensions <multiclass-extensions>
-=======
-   Eigs <eigs>
-   Reciprocals <reciprocals>
-   Feature Extractions <feature_extractions>
->>>>>>> 4e69c164
    Aqua SDK Reference <qiskit_aqua>